# Slack App 설치 가이드

CodeCrew Slack Bot을 설치하기 위한 단계별 가이드입니다.

## 📋 개요

Slack App을 생성하고 3개의 토큰을 발급받아 CodeCrew Bot을 연동합니다.

**필요한 토큰:**
1. Bot User OAuth Token (xoxb-...)
2. App-Level Token (xapp-...)
3. Signing Secret

---

## 🚀 설치 단계

### Step 1: Slack App 생성

1. https://api.slack.com/apps 접속
2. **"Create New App"** 클릭
3. **"From scratch"** 선택
4. App Name: `CodeCrew` 입력
5. 워크스페이스 선택
6. **"Create App"** 클릭

---

### Step 2: Bot Token Scopes 추가 ⚡

> **중요:** 이 단계를 먼저 해야 토큰을 발급받을 수 있습니다!

1. 왼쪽 사이드바에서 **"OAuth & Permissions"** 클릭
2. 아래로 스크롤해서 **"Scopes"** 섹션 찾기
3. **"Bot Token Scopes"** 아래 **"Add an OAuth Scope"** 클릭
4. 다음 권한들을 **하나씩** 추가:

   | Scope | 설명 |
   |-------|------|
   | `app_mentions:read` | 봇이 @멘션될 때 읽기 |
   | `chat:write` | 메시지 보내기 |
   | `channels:history` | 채널 메시지 읽기 (스레드 히스토리 포함) |
   | `channels:read` | 채널 정보 보기 |
<<<<<<< HEAD
   | `reactions:write` | 메시지에 반응(이모지) 추가 |
   | `reactions:read` | 메시지 반응 읽기 |

**✅ 6개 권한이 모두 추가되었는지 확인하세요!**

> **💡 Reaction 권한이 필요한 이유:**
> - 봇이 요청을 처리 중일 때 👀 (eyes) 이모지를 표시합니다
> - 처리 완료 시 ✅ (white_check_mark), 에러 시 ❌ (x) 이모지로 상태를 표시합니다
> - 채널 뷰에서도 봇의 처리 상태를 한눈에 확인할 수 있습니다
=======
   | `im:history` | DM 메시지 히스토리 읽기 |
   | `groups:history` | 비공개 채널 히스토리 읽기 (선택사항) |

**✅ 5-6개 권한이 모두 추가되었는지 확인하세요!**

> **참고:** `channels:history`는 스레드 대화 히스토리를 가져오는 데 필수입니다. `im:history`는 DM에서 스레드 히스토리를 사용하려면 필요합니다.
>>>>>>> ef16ec8a

---

### Step 3: Socket Mode 활성화 🔌

1. 왼쪽 사이드바에서 **"Socket Mode"** 클릭
2. **"Enable Socket Mode"** 토글을 **ON**으로 변경
3. 팝업이 나타나면:
   - Token Name: `codecrew-socket` 입력
   - **"Add Scope"** 클릭
   - `connections:write` 선택
   - **"Generate"** 클릭
4. 🔑 **App-Level Token이 표시됩니다 (xapp-로 시작)**
5. **⚠️ 이 토큰을 복사해서 안전한 곳에 저장하세요!** (다시 볼 수 없습니다)

```
예시: xapp-1-A01234567-1234567890123-abcdefghijklmnop
```

---

### Step 4: Event Subscriptions 설정 📡

1. 왼쪽 사이드바에서 **"Event Subscriptions"** 클릭
2. **"Enable Events"** 토글을 **ON**으로 변경
3. 아래로 스크롤해서 **"Subscribe to bot events"** 섹션 찾기
4. **"Add Bot User Event"** 클릭
5. 다음 이벤트들을 추가:

   | Event | 설명 |
   |-------|------|
   | `app_mention` | @codecrew가 멘션될 때 |
   | `message.channels` | 채널에 메시지가 올라올 때 (선택사항) |

6. **"Save Changes"** 클릭

---

### Step 5: 워크스페이스에 설치 🏢

1. 왼쪽 사이드바에서 **"Install App"** 클릭
2. **"Install to Workspace"** 버튼 클릭
3. 권한 요청 화면에서 다음을 확인:
   - View messages and other content in public channels
   - View basic information about public channels
   - Send messages as @codecrew
4. **"Allow"** 클릭
5. 🔑 **Bot User OAuth Token이 표시됩니다 (xoxb-로 시작)**
6. **⚠️ 이 토큰을 복사해서 저장하세요!**

```
예시: xoxb-XXXXXXXXXXXX-XXXXXXXXXXXXX-XXXXXXXXXXXXXXXXXXXXXXXX
```

---

### Step 6: Signing Secret 가져오기 🔐

1. 왼쪽 사이드바에서 **"Basic Information"** 클릭
2. **"App Credentials"** 섹션 찾기
3. **"Signing Secret"** 항목 찾기
4. **"Show"** 버튼 클릭
5. 🔑 **Signing Secret을 복사해서 저장하세요!**

```
예시: a1b2c3d4e5f6g7h8i9j0k1l2m3n4o5p6
```

---

## 📝 환경 변수 설정

이제 3개의 토큰을 받았으니 `.env.slack` 파일을 생성합니다:

```bash
cd /path/to/codecrew/worktree/slack-bot
cp .env.slack.example .env.slack
```

`.env.slack` 파일을 편집하고 토큰 값들을 입력:

```bash
# Slack Bot Token (Step 5에서 받은 값)
SLACK_BOT_TOKEN=xoxb-your-actual-bot-token-here

# Slack App Token (Step 3에서 받은 값)
SLACK_APP_TOKEN=xapp-your-actual-app-token-here

# Slack Signing Secret (Step 6에서 받은 값)
SLACK_SIGNING_SECRET=your-actual-signing-secret-here
```

---

## ✅ 설치 확인 체크리스트

모든 단계를 완료했는지 확인하세요:

- [ ] Slack App 생성 완료
<<<<<<< HEAD
- [ ] Bot Token Scopes 6개 추가 (`app_mentions:read`, `chat:write`, `channels:history`, `channels:read`, `reactions:write`, `reactions:read`)
=======
- [ ] Bot Token Scopes 5-6개 추가 (`app_mentions:read`, `chat:write`, `channels:history`, `channels:read`, `im:history`, `groups:history`)
>>>>>>> ef16ec8a
- [ ] Socket Mode 활성화 + App Token (xapp-...) 발급
- [ ] Event Subscriptions 설정 (`app_mention` 이벤트 구독)
- [ ] 워크스페이스에 앱 설치 + Bot Token (xoxb-...) 발급
- [ ] Signing Secret 확인
- [ ] `.env.slack` 파일 생성 및 3개 토큰 입력

---

## 🚀 Bot 실행

환경 변수가 설정되었으면 Bot을 실행할 수 있습니다:

```bash
# 빌드 (처음 한 번만)
npm run build

# Bot 실행
source .env.slack && codecrew slack

# 또는 로그와 함께 실행
source .env.slack && codecrew slack --log
```

성공하면 다음과 같이 표시됩니다:

```
⚡️ CodeCrew Slack Bot is running!
📱 Socket Mode: Enabled
🤖 Coordinator Agent: slack-coordinator
```

---

## 🧪 테스트

Slack 워크스페이스에서 테스트해보세요:

1. 아무 채널에 CodeCrew 봇을 초대:
   ```
   /invite @codecrew
   ```

2. 메시지 보내기:
   ```
   @codecrew Hello! What can you help me with?
   ```

3. Bot이 응답하면 성공! 🎉

---

## ❓ 문제 해결

### Bot이 응답하지 않을 때

1. **Bot이 채널에 초대되었는지 확인**
   ```
   /invite @codecrew
   ```

2. **토큰이 올바른지 확인**
   - xoxb-로 시작하는지
   - xapp-로 시작하는지
   - 복사할 때 공백이 없는지

3. **Socket Mode가 켜져 있는지 확인**
   - https://api.slack.com/apps
   - Your App → Socket Mode → Enabled 확인

4. **Event Subscriptions 확인**
   - `app_mention` 이벤트가 구독되어 있는지

### "Missing Scope" 오류

<<<<<<< HEAD
Bot Token Scopes가 부족합니다. Step 2로 돌아가서 필요한 권한을 모두 추가하세요:

**필수 권한:**
- `app_mentions:read`
- `chat:write`
- `channels:history`
- `channels:read`
- `reactions:write` ⬅️ **봇 상태 표시용 (👀, ✅, ❌)**
- `reactions:read` ⬅️ **반응 관리용**

**⚠️ 중요:** 권한을 추가한 후에는 반드시 **앱을 재설치**해야 합니다:
1. "OAuth & Permissions" 페이지에서 권한 추가
2. "Install App" 페이지로 이동
3. **"Reinstall to Workspace"** 버튼 클릭
4. 권한 요청 화면에서 새로운 권한 확인 후 **"Allow"** 클릭
=======
Bot Token Scopes가 부족합니다. Step 2로 돌아가서 5-6개 권한을 모두 추가하세요.

### 스레드 대화 기억하지 못할 때

스레드 내에서 이전 대화를 기억하지 못하는 경우:
1. `channels:history`, `im:history` 권한이 추가되었는지 확인
2. 권한 추가 후 Bot을 재설치 (재설치 필요시 OAuth & Permissions에서 "Reinstall to Workspace" 클릭)
>>>>>>> ef16ec8a

### 로그 확인

```bash
# 상세 로그 보기
source .env.slack && codecrew slack --log-level debug
```

---

## 📚 다음 단계

- [Slack Bot 사용법](./README_SLACK_BOT.md)
- [고급 설정](./SLACK_BOT_SETUP.md)
- [에이전트 커스터마이징](./agents.yaml)

---

## 🔒 보안 참고사항

- ⚠️ `.env.slack` 파일은 **절대 Git에 커밋하지 마세요**
- ⚠️ 토큰을 공개 저장소나 Slack 메시지에 노출하지 마세요
- ⚠️ 토큰이 유출되면 즉시 https://api.slack.com/apps 에서 재발급하세요

---

**설치 완료!** 🎉 이제 Slack에서 CodeCrew를 사용할 수 있습니다!<|MERGE_RESOLUTION|>--- conflicted
+++ resolved
@@ -41,24 +41,21 @@
    | `chat:write` | 메시지 보내기 |
    | `channels:history` | 채널 메시지 읽기 (스레드 히스토리 포함) |
    | `channels:read` | 채널 정보 보기 |
-<<<<<<< HEAD
    | `reactions:write` | 메시지에 반응(이모지) 추가 |
    | `reactions:read` | 메시지 반응 읽기 |
-
-**✅ 6개 권한이 모두 추가되었는지 확인하세요!**
+   | `im:history` | DM 메시지 히스토리 읽기 |
+   | `groups:history` | 비공개 채널 히스토리 읽기 (선택사항) |
+
+**✅ 7-8개 권한이 모두 추가되었는지 확인하세요!**
 
 > **💡 Reaction 권한이 필요한 이유:**
 > - 봇이 요청을 처리 중일 때 👀 (eyes) 이모지를 표시합니다
 > - 처리 완료 시 ✅ (white_check_mark), 에러 시 ❌ (x) 이모지로 상태를 표시합니다
 > - 채널 뷰에서도 봇의 처리 상태를 한눈에 확인할 수 있습니다
-=======
-   | `im:history` | DM 메시지 히스토리 읽기 |
-   | `groups:history` | 비공개 채널 히스토리 읽기 (선택사항) |
-
-**✅ 5-6개 권한이 모두 추가되었는지 확인하세요!**
-
-> **참고:** `channels:history`는 스레드 대화 히스토리를 가져오는 데 필수입니다. `im:history`는 DM에서 스레드 히스토리를 사용하려면 필요합니다.
->>>>>>> ef16ec8a
+
+> **💡 History 권한이 필요한 이유:**
+> - `channels:history`는 스레드 대화 히스토리를 가져오는 데 필수입니다
+> - `im:history`는 DM에서 스레드 히스토리를 사용하려면 필요합니다
 
 ---
 
@@ -158,11 +155,7 @@
 모든 단계를 완료했는지 확인하세요:
 
 - [ ] Slack App 생성 완료
-<<<<<<< HEAD
-- [ ] Bot Token Scopes 6개 추가 (`app_mentions:read`, `chat:write`, `channels:history`, `channels:read`, `reactions:write`, `reactions:read`)
-=======
-- [ ] Bot Token Scopes 5-6개 추가 (`app_mentions:read`, `chat:write`, `channels:history`, `channels:read`, `im:history`, `groups:history`)
->>>>>>> ef16ec8a
+- [ ] Bot Token Scopes 7-8개 추가 (`app_mentions:read`, `chat:write`, `channels:history`, `channels:read`, `reactions:write`, `reactions:read`, `im:history`, `groups:history`)
 - [ ] Socket Mode 활성화 + App Token (xapp-...) 발급
 - [ ] Event Subscriptions 설정 (`app_mention` 이벤트 구독)
 - [ ] 워크스페이스에 앱 설치 + Bot Token (xoxb-...) 발급
@@ -237,7 +230,6 @@
 
 ### "Missing Scope" 오류
 
-<<<<<<< HEAD
 Bot Token Scopes가 부족합니다. Step 2로 돌아가서 필요한 권한을 모두 추가하세요:
 
 **필수 권한:**
@@ -247,21 +239,20 @@
 - `channels:read`
 - `reactions:write` ⬅️ **봇 상태 표시용 (👀, ✅, ❌)**
 - `reactions:read` ⬅️ **반응 관리용**
+- `im:history` ⬅️ **DM 스레드 히스토리용**
+- `groups:history` ⬅️ **비공개 채널 히스토리용 (선택사항)**
 
 **⚠️ 중요:** 권한을 추가한 후에는 반드시 **앱을 재설치**해야 합니다:
 1. "OAuth & Permissions" 페이지에서 권한 추가
 2. "Install App" 페이지로 이동
 3. **"Reinstall to Workspace"** 버튼 클릭
 4. 권한 요청 화면에서 새로운 권한 확인 후 **"Allow"** 클릭
-=======
-Bot Token Scopes가 부족합니다. Step 2로 돌아가서 5-6개 권한을 모두 추가하세요.
 
 ### 스레드 대화 기억하지 못할 때
 
 스레드 내에서 이전 대화를 기억하지 못하는 경우:
 1. `channels:history`, `im:history` 권한이 추가되었는지 확인
 2. 권한 추가 후 Bot을 재설치 (재설치 필요시 OAuth & Permissions에서 "Reinstall to Workspace" 클릭)
->>>>>>> ef16ec8a
 
 ### 로그 확인
 
