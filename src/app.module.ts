--- conflicted
+++ resolved
@@ -57,13 +57,11 @@
         ResultFormatterService,
         TemplateService,
         DocumentLoaderService,
-<<<<<<< HEAD
         // Enhanced Context Services
         ContextEnhancementService,
         IntelligentCompressionService,
-=======
+        // Tool System
         ToolCallService,
->>>>>>> 8678e1a6
         // CLI Handlers
         InitHandler,
         DoctorHandler,
